[package]
name = "move-stackless-bytecode"
version = "0.1.0"
authors = ["Diem Association <opensource@diem.com>"]
description = "Move stackless bytecode"
repository = "https://github.com/diem/diem"
homepage = "https://diem.com"
license = "Apache-2.0"
publish = false
edition = "2021"

[dependencies]
move-model = { path = "../../move-model" }
move-binary-format = { path = "../../move-binary-format" }
move-bytecode-verifier = { path = "../../move-bytecode-verifier" }
move-borrow-graph = { path = "../../move-borrow-graph" }
move-ir-to-bytecode = { path = "../../move-ir-compiler/move-ir-to-bytecode" }
move-core-types = { path = "../../move-core/types" }
move-command-line-common = { path = "../../move-command-line-common" }
move-read-write-set-types = { path = "../../tools/read-write-set/types" }
move-compiler = { path = "../../move-compiler" }

codespan = "0.11.1"
codespan-reporting = { version = "0.11.1", features = ["serde", "serialization"] }
ethnum = "1.0.4"
num = "0.4.0"
im = "15.0.0"
itertools = "0.10.0"
log = "0.4.14"
serde = { version = "1.0.124", features = ["derive"] }
once_cell = "1.7.2"
paste = "1.0.5"
petgraph = "0.5.1"
<<<<<<< HEAD
workspace-hack = { version = "0.1", path = "../../../crates/workspace-hack" }
#/////// 0L /////////
# diem-types = { path = "../../move-core/types" }
=======
>>>>>>> 0fe2e6ce

[dev-dependencies]
move-stdlib = { path = "../../move-stdlib" }
datatest-stable = "0.1.1"
move-prover-test-utils = { path = "../test-utils" }
anyhow = "1.0.52"

[[test]]
name = "testsuite"
harness = false<|MERGE_RESOLUTION|>--- conflicted
+++ resolved
@@ -31,12 +31,6 @@
 once_cell = "1.7.2"
 paste = "1.0.5"
 petgraph = "0.5.1"
-<<<<<<< HEAD
-workspace-hack = { version = "0.1", path = "../../../crates/workspace-hack" }
-#/////// 0L /////////
-# diem-types = { path = "../../move-core/types" }
-=======
->>>>>>> 0fe2e6ce
 
 [dev-dependencies]
 move-stdlib = { path = "../../move-stdlib" }
