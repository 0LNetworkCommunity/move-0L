// Copyright (c) The Diem Core Contributors
// Copyright (c) The Move Contributors
// SPDX-License-Identifier: Apache-2.0

use crate::{
    data_cache::TransactionDataCache,
    interpreter::Interpreter,
    loader::{Function, Loader},
    native_extensions::NativeContextExtensions,
    native_functions::{NativeFunction, NativeFunctions},
    session::{LoadedFunctionInstantiation, SerializedReturnValues, Session},
};
use move_binary_format::{
    access::ModuleAccess,
    compatibility::Compatibility,
    errors::{verification_error, Location, PartialVMError, PartialVMResult, VMResult},
    file_format::LocalIndex,
    normalized, CompiledModule, IndexKind,
};
use move_bytecode_verifier::{script_signature, VerifierConfig};
use move_core_types::{
    account_address::AccountAddress,
    identifier::{IdentStr, Identifier},
    language_storage::{ModuleId, TypeTag},
    resolver::MoveResolver,
    value::MoveTypeLayout,
    vm_status::StatusCode,
};
use move_vm_types::{
    data_store::DataStore,
    gas::GasMeter,
    loaded_data::runtime_types::Type,
    values::{Locals, Reference, VMValueCast, Value},
};
use std::{borrow::Borrow, collections::BTreeSet, sync::Arc};
use tracing::warn;

/// An instantiation of the MoveVM.
pub(crate) struct VMRuntime {
    loader: Loader,
    verifier_config: VerifierConfig,
}

impl VMRuntime {
    pub(crate) fn new(
        natives: impl IntoIterator<Item = (AccountAddress, Identifier, Identifier, NativeFunction)>,
        verifier_config: VerifierConfig,
    ) -> PartialVMResult<Self> {
        Ok(VMRuntime {
            loader: Loader::new(NativeFunctions::new(natives)?, verifier_config.clone()),
            verifier_config,
        })
    }

    pub fn new_session<'r, S: MoveResolver>(&self, remote: &'r S) -> Session<'r, '_, S> {
        self.new_session_with_extensions(remote, NativeContextExtensions::default())
    }

    pub fn new_session_with_extensions<'r, S: MoveResolver>(
        &self,
        remote: &'r S,
        native_extensions: NativeContextExtensions<'r>,
    ) -> Session<'r, '_, S> {
        Session {
            runtime: self,
            data_cache: TransactionDataCache::new(remote, &self.loader),
            native_extensions,
        }
    }

    pub(crate) fn publish_module_bundle(
        &self,
        modules: Vec<Vec<u8>>,
        sender: AccountAddress,
        data_store: &mut impl DataStore,
        _gas_meter: &mut impl GasMeter,
        compat_check: bool,
    ) -> VMResult<()> {
        // deserialize the modules. Perform bounds check. After this indexes can be
        // used with the `[]` operator
        let compiled_modules = match modules
            .iter()
            .map(|blob| CompiledModule::deserialize(blob))
            .collect::<PartialVMResult<Vec<_>>>()
        {
            Ok(modules) => modules,
            Err(err) => {
                warn!("[VM] module deserialization failed {:?}", err);
                return Err(err.finish(Location::Undefined));
            }
        };

        // Make sure all modules' self addresses matches the transaction sender. The self address is
        // where the module will actually be published. If we did not check this, the sender could
        // publish a module under anyone's account.
        for module in &compiled_modules {
            if module.address() != &sender {
                return Err(verification_error(
                    StatusCode::MODULE_ADDRESS_DOES_NOT_MATCH_SENDER,
                    IndexKind::AddressIdentifier,
                    module.self_handle_idx().0,
                )
                .finish(Location::Undefined));
            }
        }

        // Collect ids for modules that are published together
        let mut bundle_unverified = BTreeSet::new();

        // For now, we assume that all modules can be republished, as long as the new module is
        // backward compatible with the old module.
        //
        // TODO: in the future, we may want to add restrictions on module republishing, possibly by
        // changing the bytecode format to include an `is_upgradable` flag in the CompiledModule.
        for module in &compiled_modules {
            let module_id = module.self_id();
            if data_store.exists_module(&module_id)? && compat_check {
                let old_module_ref = self.loader.load_module(&module_id, data_store)?;
                let old_module = old_module_ref.module();
                let old_m = normalized::Module::new(old_module);
                let new_m = normalized::Module::new(module);
                let compat = Compatibility::check(
                    self.verifier_config.treat_friend_as_private,
                    &old_m,
                    &new_m,
                );
                if !compat.is_fully_compatible() {
                    return Err(PartialVMError::new(
                        StatusCode::BACKWARD_INCOMPATIBLE_MODULE_UPDATE,
                    )
                    .finish(Location::Undefined));
                }
            }
            if !bundle_unverified.insert(module_id) {
                return Err(PartialVMError::new(StatusCode::DUPLICATE_MODULE_NAME)
                    .finish(Location::Undefined));
            }
        }

        // Perform bytecode and loading verification. Modules must be sorted in topological order.
        self.loader
            .verify_module_bundle_for_publication(&compiled_modules, data_store)?;

        // NOTE: we want to (informally) argue that all modules pass the linking check before being
        // published to the data store.
        //
        // The linking check consists of two checks actually
        // - dependencies::verify_module(module, all_imm_deps)
        // - cyclic_dependencies::verify_module(module, fn_imm_deps, fn_imm_friends)
        //
        // [Claim 1]
        // We show that the `dependencies::verify_module` check is always satisfied whenever a
        // module M is published or updated and the `all_imm_deps` contains the actual modules
        // required by M.
        //
        // Suppose M depends on D, and we now consider the following scenarios:
        // 1) D does not appear in the bundle together with M
        // -- In this case, D must be either in the code cache or in the data store which can be
        //    loaded into the code cache (and pass all checks on D).
        //    - If D is missing, the linking will fail and return an error.
        //    - If D exists, D will be added to the `all_imm_deps` arg when checking M.
        //
        // 2) D appears in the bundle *before* M
        // -- In this case, regardless of whether D is in code cache or not, D will be put into the
        //    `bundle_verified` argument and modules in `bundle_verified` will be prioritized before
        //    returning a module in code cache.
        //
        // 3) D appears in the bundle *after* M
        // -- This technically should be discouraged but this is user input so we cannot have this
        //    assumption here. But nevertheless, we can still make the claim 1 even in this case.
        //    When M is verified, flow 1) is effectively activated, which means:
        //    - If the code cache or the data store does not contain a D' which has the same name
        //      with D, then the linking will fail and return an error.
        //    - If D' exists, and M links against D', then when verifying D in a later time point,
        //      a compatibility check will be invoked to ensure that D is compatible with D',
        //      meaning, whichever module that links against D' will have to link against D as well.
        //
        // [Claim 2]
        // We show that the `cyclic_dependencies::verify_module` check is always satisfied whenever
        // a module M is published or updated and the dep/friend modules returned by the transitive
        // dependency closure functions are valid.
        //
        // Currently, the code is written in a way that, from the view point of the
        // `cyclic_dependencies::verify_module` check, modules checked prior to module M in the same
        // bundle looks as if they have already been published and loaded to the code cache.
        //
        // Therefore, if M forms a cyclic dependency with module A in the same bundle that is
        // checked prior to M, such an error will be detected. However, if M forms a cyclic
        // dependency with a module X that appears in the same bundle *after* M. The cyclic
        // dependency can only be caught when X is verified.
        //
        // In summary: the code is written in a way that, certain checks are skipped while checking
        // each individual module in the bundle in order. But if every module in the bundle pass
        // all the checks, then the whole bundle can be published/upgraded together. Otherwise,
        // none of the module can be published/updated.

        // All modules verified, publish them to data cache
        for (module, blob) in compiled_modules.into_iter().zip(modules.into_iter()) {
            let is_republishing = data_store.exists_module(&module.self_id())?;
            if is_republishing {
                // This is an upgrade, so invalidate the loader cache, which still contains the
                // old module.
                self.loader.mark_as_invalid();
            }
            data_store.publish_module(&module.self_id(), blob, is_republishing)?;
        }
        Ok(())
    }

<<<<<<< HEAD
    //////// 0L ////////
    // 0L: currently only used by upgrade oracle
    // TODO: consider refactor this
    pub(crate) fn revise_module(
        &self,
        module: Vec<u8>,
        sender: AccountAddress,
        data_store: &mut impl DataStore,
        _gas_status: &mut GasStatus,
        // log_context: &impl AdapterLogSchema,
    ) -> VMResult<()> {
        // deserialize the module. Perform bounds check. After this indexes can be
        // used with the `[]` operator
        let compiled_module = match CompiledModule::deserialize(&module) {
            Ok(module) => module,
            Err(err) => {
                return Err(err.finish(Location::Undefined));
            }
        };

        // Make sure the module's self address matches the transaction sender. 
        // The self address is where the module will actually be published. 
        // If we did not check this, the sender could publish a module under 
        // anyone's account.
        if compiled_module.address() != &sender {
            return Err(verification_error(
                StatusCode::MODULE_ADDRESS_DOES_NOT_MATCH_SENDER,
                IndexKind::AddressIdentifier,
                compiled_module.self_handle_idx().0,
            )
            .finish(Location::Undefined));
        }

        // Skip dependency and existence check to overwrite
        let module_id = compiled_module.self_id();
        data_store.publish_module(&module_id, module)
    }    

    fn deserialize_value(&self, ty: &Type, arg: Vec<u8>) -> PartialVMResult<Value> {
=======
    fn deserialize_value(&self, ty: &Type, arg: impl Borrow<[u8]>) -> PartialVMResult<Value> {
>>>>>>> 0fe2e6ce
        let layout = match self.loader.type_to_type_layout(ty) {
            Ok(layout) => layout,
            Err(_err) => {
                warn!("[VM] failed to get layout from type");
                return Err(PartialVMError::new(
                    StatusCode::INVALID_PARAM_TYPE_FOR_DESERIALIZATION,
                ));
            }
        };

        match Value::simple_deserialize(arg.borrow(), &layout) {
            Some(val) => Ok(val),
            None => {
                warn!("[VM] failed to deserialize argument");
                Err(PartialVMError::new(
                    StatusCode::FAILED_TO_DESERIALIZE_ARGUMENT,
                ))
            }
        }
    }

    fn deserialize_args(
        &self,
        arg_tys: Vec<Type>,
        serialized_args: Vec<impl Borrow<[u8]>>,
    ) -> PartialVMResult<(Locals, Vec<Value>)> {
        if arg_tys.len() != serialized_args.len() {
            return Err(
                PartialVMError::new(StatusCode::NUMBER_OF_ARGUMENTS_MISMATCH).with_message(
                    format!(
                        "argument length mismatch: expected {} got {}",
                        arg_tys.len(),
                        serialized_args.len()
                    ),
                ),
            );
        }

        // Create a list of dummy locals. Each value stored will be used be borrowed and passed
        // by reference to the invoked function
        let mut dummy_locals = Locals::new(arg_tys.len());
        // Arguments for the invoked function. These can be owned values or references
        let deserialized_args = arg_tys
            .into_iter()
            .zip(serialized_args)
            .enumerate()
            .map(|(idx, (arg_ty, arg_bytes))| match &arg_ty {
                Type::MutableReference(inner_t) | Type::Reference(inner_t) => {
                    dummy_locals.store_loc(idx, self.deserialize_value(inner_t, arg_bytes)?)?;
                    dummy_locals.borrow_loc(idx)
                }
                _ => self.deserialize_value(&arg_ty, arg_bytes),
            })
            .collect::<PartialVMResult<Vec<_>>>()?;
        Ok((dummy_locals, deserialized_args))
    }

    fn serialize_return_value(
        &self,
        ty: &Type,
        value: Value,
    ) -> PartialVMResult<(Vec<u8>, MoveTypeLayout)> {
        let (ty, value) = match ty {
            Type::Reference(inner) | Type::MutableReference(inner) => {
                let ref_value: Reference = value.cast().map_err(|_err| {
                    PartialVMError::new(StatusCode::INTERNAL_TYPE_ERROR).with_message(
                        "non reference value given for a reference typed return value".to_string(),
                    )
                })?;
                let inner_value = ref_value.read_ref()?;
                (&**inner, inner_value)
            }
            _ => (ty, value),
        };

        let layout = self.loader.type_to_type_layout(ty).map_err(|_err| {
            PartialVMError::new(StatusCode::VERIFICATION_ERROR).with_message(
                "entry point functions cannot have non-serializable return types".to_string(),
            )
        })?;
        let bytes = value.simple_serialize(&layout).ok_or_else(|| {
            PartialVMError::new(StatusCode::UNKNOWN_INVARIANT_VIOLATION_ERROR)
                .with_message("failed to serialize return values".to_string())
        })?;
        Ok((bytes, layout))
    }

    fn serialize_return_values(
        &self,
        return_types: &[Type],
        return_values: Vec<Value>,
    ) -> PartialVMResult<Vec<(Vec<u8>, MoveTypeLayout)>> {
        if return_types.len() != return_values.len() {
            return Err(
                PartialVMError::new(StatusCode::UNKNOWN_INVARIANT_VIOLATION_ERROR).with_message(
                    format!(
                        "declared {} return types, but got {} return values",
                        return_types.len(),
                        return_values.len()
                    ),
                ),
            );
        }

        return_types
            .iter()
            .zip(return_values)
            .map(|(ty, value)| self.serialize_return_value(ty, value))
            .collect()
    }

    fn execute_function_impl(
        &self,
        func: Arc<Function>,
        ty_args: Vec<Type>,
        param_types: Vec<Type>,
        return_types: Vec<Type>,
        serialized_args: Vec<impl Borrow<[u8]>>,
        data_store: &mut impl DataStore,
        gas_meter: &mut impl GasMeter,
        extensions: &mut NativeContextExtensions,
    ) -> VMResult<SerializedReturnValues> {
        let arg_types = param_types
            .into_iter()
            .map(|ty| ty.subst(&ty_args))
            .collect::<PartialVMResult<Vec<_>>>()
            .map_err(|err| err.finish(Location::Undefined))?;
        let mut_ref_args = arg_types
            .iter()
            .enumerate()
            .filter_map(|(idx, ty)| match ty {
                Type::MutableReference(inner) => Some((idx, inner.clone())),
                _ => None,
            })
            .collect::<Vec<_>>();
        let (mut dummy_locals, deserialized_args) = self
            .deserialize_args(arg_types, serialized_args)
            .map_err(|e| e.finish(Location::Undefined))?;
        let return_types = return_types
            .into_iter()
            .map(|ty| ty.subst(&ty_args))
            .collect::<PartialVMResult<Vec<_>>>()
            .map_err(|err| err.finish(Location::Undefined))?;

        let return_values = Interpreter::entrypoint(
            func,
            ty_args,
            deserialized_args,
            data_store,
            gas_meter,
            extensions,
            &self.loader,
        )?;

        let serialized_return_values = self
            .serialize_return_values(&return_types, return_values)
            .map_err(|e| e.finish(Location::Undefined))?;
        let serialized_mut_ref_outputs = mut_ref_args
            .into_iter()
            .map(|(idx, ty)| {
                // serialize return values first in the case that a value points into this local
                let local_val = dummy_locals.move_loc(idx)?;
                let (bytes, layout) = self.serialize_return_value(&ty, local_val)?;
                Ok((idx as LocalIndex, bytes, layout))
            })
            .collect::<PartialVMResult<_>>()
            .map_err(|e| e.finish(Location::Undefined))?;

        // locals should not be dropped until all return values are serialized
        std::mem::drop(dummy_locals);

        Ok(SerializedReturnValues {
            mutable_reference_outputs: serialized_mut_ref_outputs,
            return_values: serialized_return_values,
        })
    }

    pub(crate) fn execute_function(
        &self,
        module: &ModuleId,
        function_name: &IdentStr,
        ty_args: Vec<TypeTag>,
        serialized_args: Vec<impl Borrow<[u8]>>,
        data_store: &mut impl DataStore,
        gas_meter: &mut impl GasMeter,
        extensions: &mut NativeContextExtensions,
        bypass_declared_entry_check: bool,
    ) -> VMResult<SerializedReturnValues> {
        use move_binary_format::{binary_views::BinaryIndexedView, file_format::SignatureIndex};
        fn check_is_entry(
            _resolver: &BinaryIndexedView,
            is_entry: bool,
            _parameters_idx: SignatureIndex,
            _return_idx: Option<SignatureIndex>,
        ) -> PartialVMResult<()> {
            if is_entry {
                Ok(())
            } else {
                Err(PartialVMError::new(
                    StatusCode::EXECUTE_ENTRY_FUNCTION_CALLED_ON_NON_ENTRY_FUNCTION,
                ))
            }
        }

        let additional_signature_checks = if bypass_declared_entry_check {
            move_bytecode_verifier::no_additional_script_signature_checks
        } else {
            check_is_entry
        };
        // load the function
        let (
            module,
            func,
            LoadedFunctionInstantiation {
                type_arguments,
                parameters,
                return_,
            },
        ) = self
            .loader
            .load_function(module, function_name, &ty_args, data_store)?;

        script_signature::verify_module_function_signature_by_name(
            module.module(),
            function_name,
            additional_signature_checks,
        )?;

        // execute the function
        self.execute_function_impl(
            func,
            type_arguments,
            parameters,
            return_,
            serialized_args,
            data_store,
            gas_meter,
            extensions,
        )
    }

    // See Session::execute_script for what contracts to follow.
    pub(crate) fn execute_script(
        &self,
        script: impl Borrow<[u8]>,
        ty_args: Vec<TypeTag>,
        serialized_args: Vec<impl Borrow<[u8]>>,
        data_store: &mut impl DataStore,
        gas_meter: &mut impl GasMeter,
        extensions: &mut NativeContextExtensions,
    ) -> VMResult<SerializedReturnValues> {
        // load the script, perform verification
        let (
            func,
            LoadedFunctionInstantiation {
                type_arguments,
                parameters,
                return_,
            },
        ) = self
            .loader
            .load_script(script.borrow(), &ty_args, data_store)?;
        // execute the function
        self.execute_function_impl(
            func,
            type_arguments,
            parameters,
            return_,
            serialized_args,
            data_store,
            gas_meter,
            extensions,
        )
    }

    pub(crate) fn loader(&self) -> &Loader {
        &self.loader
    }
}<|MERGE_RESOLUTION|>--- conflicted
+++ resolved
@@ -207,7 +207,28 @@
         Ok(())
     }
 
-<<<<<<< HEAD
+    fn deserialize_value(&self, ty: &Type, arg: impl Borrow<[u8]>) -> PartialVMResult<Value> {
+        let layout = match self.loader.type_to_type_layout(ty) {
+            Ok(layout) => layout,
+            Err(_err) => {
+                warn!("[VM] failed to get layout from type");
+                return Err(PartialVMError::new(
+                    StatusCode::INVALID_PARAM_TYPE_FOR_DESERIALIZATION,
+                ));
+            }
+        };
+
+        match Value::simple_deserialize(arg.borrow(), &layout) {
+            Some(val) => Ok(val),
+            None => {
+                warn!("[VM] failed to deserialize argument");
+                Err(PartialVMError::new(
+                    StatusCode::FAILED_TO_DESERIALIZE_ARGUMENT,
+                ))
+            }
+        }
+    }
+
     //////// 0L ////////
     // 0L: currently only used by upgrade oracle
     // TODO: consider refactor this
@@ -246,10 +267,8 @@
         data_store.publish_module(&module_id, module)
     }    
 
+    //////// 0L ////////
     fn deserialize_value(&self, ty: &Type, arg: Vec<u8>) -> PartialVMResult<Value> {
-=======
-    fn deserialize_value(&self, ty: &Type, arg: impl Borrow<[u8]>) -> PartialVMResult<Value> {
->>>>>>> 0fe2e6ce
         let layout = match self.loader.type_to_type_layout(ty) {
             Ok(layout) => layout,
             Err(_err) => {
@@ -260,7 +279,7 @@
             }
         };
 
-        match Value::simple_deserialize(arg.borrow(), &layout) {
+        match Value::simple_deserialize(&arg, &layout) {
             Some(val) => Ok(val),
             None => {
                 warn!("[VM] failed to deserialize argument");
@@ -270,6 +289,24 @@
             }
         }
     }
+
+    //////// 0L ////////
+    fn deserialize_arg(&self, ty: &Type, arg: Vec<u8>) -> PartialVMResult<Value> {
+        if is_signer_reference(ty) {
+            // TODO signer_reference should be version gated
+            match MoveValue::simple_deserialize(&arg, &MoveTypeLayout::Signer) {
+                Ok(MoveValue::Signer(addr)) => Ok(Value::signer_reference(addr)),
+                Ok(_) | Err(_) => {
+                    warn!("[VM] failed to deserialize argument");
+                    Err(PartialVMError::new(
+                        StatusCode::FAILED_TO_DESERIALIZE_ARGUMENT,
+                    ))
+                }
+            }
+        } else {
+            self.deserialize_value(ty, arg)
+        }
+    }    
 
     fn deserialize_args(
         &self,
@@ -292,18 +329,24 @@
         // by reference to the invoked function
         let mut dummy_locals = Locals::new(arg_tys.len());
         // Arguments for the invoked function. These can be owned values or references
-        let deserialized_args = arg_tys
-            .into_iter()
-            .zip(serialized_args)
-            .enumerate()
-            .map(|(idx, (arg_ty, arg_bytes))| match &arg_ty {
-                Type::MutableReference(inner_t) | Type::Reference(inner_t) => {
-                    dummy_locals.store_loc(idx, self.deserialize_value(inner_t, arg_bytes)?)?;
-                    dummy_locals.borrow_loc(idx)
-                }
-                _ => self.deserialize_value(&arg_ty, arg_bytes),
-            })
-            .collect::<PartialVMResult<Vec<_>>>()?;
+        /////// 0L /////////
+        // let deserialized_args = arg_tys
+        //     .into_iter()
+        //     .zip(serialized_args)
+        //     .enumerate()
+        //     .map(|(idx, (arg_ty, arg_bytes))| match &arg_ty {
+        //         Type::MutableReference(inner_t) | Type::Reference(inner_t) => {
+        //             dummy_locals.store_loc(idx, self.deserialize_value(inner_t, arg_bytes)?)?;
+        //             dummy_locals.borrow_loc(idx)
+        //         }
+        //         _ => self.deserialize_value(&arg_ty, arg_bytes),
+        //     })
+        //     .collect::<PartialVMResult<Vec<_>>>()?;
+        let mut deserialized_args = vec![];
+        for (ty, arg) in arg_tys.iter().zip(serialized_args.into_iter()) {
+            deserialized_args.push(self.deserialize_arg(ty, arg)?)
+        }
+
         Ok((dummy_locals, deserialized_args))
     }
 
@@ -528,4 +571,105 @@
     pub(crate) fn loader(&self) -> &Loader {
         &self.loader
     }
+
+    /////// 0L /////////
+    pub(crate) fn execute_function_for_effects(
+        &self,
+        module: &ModuleId,
+        function_name: &IdentStr,
+        ty_args: Vec<TypeTag>,
+        args: Vec<Vec<u8>>,
+        data_store: &mut impl DataStore,
+        gas_status: &mut GasStatus,
+    ) -> VMResult<(Vec<Vec<u8>>, Vec<Vec<u8>>)> {
+        // TODO: convert numerous unwraps below into the appropriate error
+        let is_script_execution = false;
+        let (func, ty_args, params, return_tys) = self.loader.load_function(
+            function_name,
+            module,
+            &ty_args,
+            is_script_execution,
+            data_store,
+        )?;
+
+        // actuals to be passed into the function. this can contain pure values,
+        // or references to dummy locals
+        let mut actuals = Vec::new();
+        // create a list of dummy locals. each element of this list is a value
+        // passed by reference to `actuals`
+        let mut dummy_locals = Locals::new(params.len());
+        // index and (inner) type of mutable ref inputs. we will use them to
+        // return the effects of `func` on these inputs
+        let mut mut_ref_inputs = Vec::new();
+        for (idx, (arg, arg_type)) in args.into_iter().zip(params).enumerate() {
+            match arg_type {
+                Type::MutableReference(inner_t) => {
+                    dummy_locals
+                        .store_loc(idx, self.deserialize_value(&inner_t, arg).unwrap())
+                        .unwrap();
+                    actuals.push(dummy_locals.borrow_loc(idx).unwrap());
+                    mut_ref_inputs.push((idx, *inner_t));
+                }
+                Type::Reference(inner_t) => {
+                    dummy_locals
+                        .store_loc(idx, self.deserialize_value(&inner_t, arg).unwrap())
+                        .unwrap();
+                    actuals.push(dummy_locals.borrow_loc(idx).unwrap())
+                }
+                arg_type => actuals.push(self.deserialize_value(&arg_type, arg).unwrap()),
+            }
+        }
+
+        let return_vals =
+            Interpreter::entrypoint(func, ty_args, actuals, data_store, gas_status, &self.loader)?;
+
+        let return_layouts = return_tys
+            .iter()
+            .map(|ty| {
+                self.loader.type_to_type_layout(ty).map_err(|_err| {
+                    PartialVMError::new(StatusCode::INTERNAL_TYPE_ERROR)
+                        .with_message(
+                            "cannot be called with non-serializable return type".to_string(),
+                        )
+                        .finish(Location::Undefined)
+                })
+            })
+            .collect::<VMResult<Vec<_>>>()?;
+
+        if return_layouts.len() != return_vals.len() {
+            return Err(
+                PartialVMError::new(StatusCode::UNKNOWN_INVARIANT_VIOLATION_ERROR)
+                    .with_message(format!(
+                        "declared {} return types, but got {} return values",
+                        return_layouts.len(),
+                        return_vals.len()
+                    ))
+                    .finish(Location::Undefined),
+            );
+        }
+
+        let mut serialized_return_vals = vec![];
+        for (val, layout) in return_vals.into_iter().zip(return_layouts.iter()) {
+            serialized_return_vals.push(val.simple_serialize(layout).ok_or_else(|| {
+                PartialVMError::new(StatusCode::INTERNAL_TYPE_ERROR)
+                    .with_message("failed to serialize return values".to_string())
+                    .finish(Location::Undefined)
+            })?)
+        }
+
+        let mut serialized_mut_ref_outputs = Vec::new();
+        for (idx, ty) in mut_ref_inputs {
+            let val = dummy_locals.move_loc(idx).unwrap();
+            let layout = self.loader.type_to_type_layout(&ty).map_err(|_err| {
+                PartialVMError::new(StatusCode::INTERNAL_TYPE_ERROR)
+                    .with_message("cannot be called with non-serializable return type".to_string())
+                    .finish(Location::Undefined)
+            })?;
+            let val_bytes = val.simple_serialize(&layout).unwrap();
+            serialized_mut_ref_outputs.push(val_bytes)
+        }
+
+        Ok((serialized_return_vals, serialized_mut_ref_outputs))
+    }    
+    
 }