--- conflicted
+++ resolved
@@ -1559,11 +1559,8 @@
     VecSwap(SignatureIndex),
 }
 
-<<<<<<< HEAD
 pub const NUMBER_OF_NATIVE_FUNCTIONS: usize = 24; //////// 0L ////////
 
-=======
->>>>>>> 0fe2e6ce
 impl ::std::fmt::Debug for Bytecode {
     fn fmt(&self, f: &mut ::std::fmt::Formatter) -> ::std::fmt::Result {
         match self {
